scripts/keys.py
scripts/*json
scripts/node_modules/
scripts/__pycache__/keys.cpython-310.pyc
package-lock.json
*.pyc
auto_gpt_workspace/*
*.mpeg
.env
azure.yaml
*venv/*
outputs/*
ai_settings.yaml
last_run_ai_settings.yaml
.vscode
.idea/*
auto-gpt.json
log.txt
<<<<<<< HEAD
log-ingestion.txt
=======
logs
>>>>>>> d5423fdc

# Coverage reports
.coverage
coverage.xml
htmlcov/

# For Macs Dev Environs: ignoring .Desktop Services_Store
.DS_Store<|MERGE_RESOLUTION|>--- conflicted
+++ resolved
@@ -16,11 +16,8 @@
 .idea/*
 auto-gpt.json
 log.txt
-<<<<<<< HEAD
 log-ingestion.txt
-=======
 logs
->>>>>>> d5423fdc
 
 # Coverage reports
 .coverage
