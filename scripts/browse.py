--- conflicted
+++ resolved
@@ -6,7 +6,6 @@
 
 cfg = Config()
 
-<<<<<<< HEAD
 # Function to check if the URL is valid
 def is_valid_url(url):
     try:
@@ -22,15 +21,11 @@
 # Function to make a request with a specified timeout and handle exceptions
 def make_request(url, timeout=10):
     try:
-        response = requests.get(url, timeout=timeout)
+        response = requests.get(url, headers=cfg.user_agent_header, timeout=timeout)
         response.raise_for_status()
         return response
     except requests.exceptions.RequestException as e:
         return "Error: " + str(e)
-=======
-def scrape_text(url):
-    response = requests.get(url, headers=cfg.user_agent_header)
->>>>>>> 816dc14d
 
 def scrape_text(url):
     # Validate the input URL
